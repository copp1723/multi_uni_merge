--- conflicted
+++ resolved
@@ -47,14 +47,11 @@
 )
 logger = logging.getLogger(__name__)
 
-<<<<<<< HEAD
 # Initialize global SQLAlchemy instance
 db = SQLAlchemy()
 
-=======
 # Global Flask-Migrate instance
 migrate = Migrate()
->>>>>>> c910f2be
 
 class SwarmApplication:
     """Main application class with modern async patterns"""
@@ -78,29 +75,17 @@
                 "SECRET_KEY", "dev-secret-key-change-in-production"
             ),
             # Database configuration
-<<<<<<< HEAD
-            "DATABASE_URL": os.getenv("DATABASE_URL"),
-=======
-            'DATABASE_URL': os.getenv('DATABASE_URL', 'sqlite:///swarm.db'),
-            
->>>>>>> c910f2be
+            "DATABASE_URL": os.getenv("DATABASE_URL", "sqlite:///swarm.db"),
             # OpenRouter configuration
             "OPENROUTER_API_KEY": os.getenv("OPENROUTER_API_KEY"),
             # Supermemory configuration
             "SUPERMEMORY_API_KEY": os.getenv("SUPERMEMORY_API_KEY"),
             "SUPERMEMORY_BASE_URL": os.getenv("SUPERMEMORY_BASE_URL"),
             # Mailgun configuration
-<<<<<<< HEAD
             "MAILGUN_API_KEY": os.getenv("MAILGUN_API_KEY"),
             "MAILGUN_DOMAIN": os.getenv("MAILGUN_DOMAIN"),
             "MAILGUN_WEBHOOK_SIGNING_KEY": os.getenv("MAILGUN_WEBHOOK_SIGNING_KEY"),
-=======
-            'MAILGUN_API_KEY': os.getenv('MAILGUN_API_KEY'),
-            'MAILGUN_DOMAIN': os.getenv('MAILGUN_DOMAIN'),
-            'MAILGUN_WEBHOOK_SIGNING_KEY': os.getenv('MAILGUN_WEBHOOK_SIGNING_KEY'),
-            'NOTIFICATION_EMAIL': os.getenv('NOTIFICATION_EMAIL'),
-            
->>>>>>> c910f2be
+            "NOTIFICATION_EMAIL": os.getenv("NOTIFICATION_EMAIL"),
             # MCP Filesystem configuration
             "MCP_WORKSPACE_PATH": os.getenv(
                 "MCP_WORKSPACE_PATH", "/tmp/swarm_workspace"
@@ -119,7 +104,6 @@
         CORS(app, origins="*", allow_headers=["Content-Type", "Authorization"])
 
         # Configure app
-<<<<<<< HEAD
         app.config.update(
             {
                 "SECRET_KEY": self.config["SECRET_KEY"],
@@ -129,20 +113,9 @@
             }
         )
 
-        # Initialize SQLAlchemy
-        db.init_app(app)
-=======
-        app.config.update({
-            'SECRET_KEY': self.config['SECRET_KEY'],
-            'DEBUG': self.config['DEBUG'],
-            'SQLALCHEMY_DATABASE_URI': self.config['DATABASE_URL'],
-            'SQLALCHEMY_TRACK_MODIFICATIONS': False
-        })
-        
         # Initialize extensions
         db.init_app(app)
         migrate.init_app(app, db)
->>>>>>> c910f2be
 
         # Initialize SocketIO
         socketio = SocketIO(
@@ -354,22 +327,6 @@
                 raise SwarmError(f"Agent {agent_id} not found", status_code=404)
 
             return jsonify(format_api_response(config))
-
-<<<<<<< HEAD
-=======
-        @self.app.route('/api/models', methods=['GET'])
-        @handle_errors("Failed to get model list")
-        def get_models():
-            """Get available OpenRouter models"""
-            openrouter = get_openrouter_service()
-            if not openrouter:
-                raise SwarmError("OpenRouter service not initialized")
-
-            models = openrouter.get_popular_models()
-            data = [m.__dict__ for m in models]
-            return jsonify(format_api_response(data))
-    
->>>>>>> c910f2be
     def _get_missing_configs(self) -> list:
         """Get list of missing required configurations"""
         required_configs = [
@@ -379,11 +336,7 @@
             "SUPERMEMORY_BASE_URL",
         ]
 
-<<<<<<< HEAD
-        return [config for config in required_configs if not self.config.get(config)]
-
-=======
-        optional_configs = ['MAILGUN_API_KEY', 'MAILGUN_DOMAIN']
+        optional_configs = ["MAILGUN_API_KEY", "MAILGUN_DOMAIN"]
 
         missing_required = [c for c in required_configs if not self.config.get(c)]
         missing_optional = [c for c in optional_configs if not self.config.get(c)]
@@ -391,8 +344,6 @@
             logger.warning(f"⚠️ Optional configs missing: {missing_optional}")
 
         return missing_required
-    
->>>>>>> c910f2be
     async def initialize_services(self):
         """Initialize all services asynchronously"""
         logger.info("🔧 Initializing services...")
@@ -445,13 +396,10 @@
                 logger.info("✅ Mailgun service initialized")
             else:
                 logger.warning("⚠️ Mailgun not configured")
-<<<<<<< HEAD
-=======
-            
+
             # Initialize Swarm Orchestrator
             self.orchestrator = SwarmOrchestrator()
             logger.info("✅ Swarm Orchestrator initialized")
->>>>>>> c910f2be
 
             # Initialize WebSocket service
             websocket_service = initialize_websocket_service(
@@ -463,21 +411,12 @@
             swarm_namespace = SwarmNamespace("/swarm", websocket_service)
             self.socketio.on_namespace(swarm_namespace)
             logger.info("✅ WebSocket service initialized")
-<<<<<<< HEAD
-
-            # Initialize Swarm Orchestrator
-            self.orchestrator = SwarmOrchestrator()
-            logger.info("✅ Swarm Orchestrator initialized")
 
             # Initialize Agent service
             agent_service = initialize_agent_service(self.orchestrator)
             set_mcp_filesystem_service(mcp_service)
             service_registry.register(agent_service)
             logger.info("✅ Agent service initialized")
-
-=======
-            
->>>>>>> c910f2be
             self._services_initialized = True
             logger.info("🎉 All services initialized successfully!")
 
